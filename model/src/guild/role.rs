--- conflicted
+++ resolved
@@ -53,13 +53,8 @@
     ///
     /// Compare the position of two roles:
     ///
-<<<<<<< HEAD
-    /// ```rust
+    /// ```
     /// # use twilight_model::{guild::{Permissions, Role}, id::Id};
-=======
-    /// ```
-    /// # use twilight_model::{guild::{Permissions, Role}, id::RoleId};
->>>>>>> 23e1e7aa
     /// # use std::cmp::Ordering;
     /// let role_a = Role {
     ///     id: Id::new(123).expect("non zero"),
@@ -97,13 +92,8 @@
     ///
     /// Compare the position of two roles with the same position:
     ///
-<<<<<<< HEAD
-    /// ```rust
+    /// ```
     /// # use twilight_model::{guild::{Permissions, Role}, id::Id};
-=======
-    /// ```
-    /// # use twilight_model::{guild::{Permissions, Role}, id::RoleId};
->>>>>>> 23e1e7aa
     /// # use std::cmp::Ordering;
     /// let role_a = Role {
     ///     id: Id::new(123).expect("non zero"),
