use super::Sticker;
use crate::id::{
    marker::{StickerBannerAssetMarker, StickerMarker, StickerPackMarker, StickerPackSkuMarker},
    Id,
};
use serde::{Deserialize, Serialize};

/// Pack of [`Standard`] stickers.
///
/// [`Standard`]: super::StickerType::Standard
#[derive(Clone, Debug, Deserialize, Eq, Hash, PartialEq, Serialize)]
pub struct StickerPack {
    /// ID of the sticker pack's banner image.
<<<<<<< HEAD
    pub banner_asset_id: Id<StickerBannerAssetMarker>,
=======
    pub banner_asset_id: Option<StickerBannerAssetId>,
>>>>>>> cd949b12
    /// ID of the sticker that is shown as the pack's icon.
    pub cover_sticker_id: Option<Id<StickerMarker>>,
    /// Description of the sticker pack.
    pub description: String,
    /// ID of the sticker pack.
    pub id: Id<StickerPackMarker>,
    /// Name of the sticker pack.
    pub name: String,
    /// ID of the pack's SKU.
    pub sku_id: Id<StickerPackSkuMarker>,
    /// List of stickers in the pack.
    pub stickers: Vec<Sticker>,
}

#[cfg(test)]
mod tests {
    use super::{
        super::{StickerFormatType, StickerType},
        Sticker, StickerPack,
    };
    use crate::id::Id;
    use serde::{Deserialize, Serialize};
    use serde_test::Token;
    use static_assertions::{assert_fields, assert_impl_all};
    use std::{fmt::Debug, hash::Hash};

    assert_fields!(
        StickerPack: banner_asset_id,
        cover_sticker_id,
        description,
        id,
        name,
        sku_id,
        stickers
    );

    assert_impl_all!(
        StickerPack: Clone,
        Debug,
        Deserialize<'static>,
        Eq,
        Hash,
        PartialEq,
        Send,
        Serialize,
        Sync,
    );

    #[test]
    fn test_full() {
        let value = StickerPack {
<<<<<<< HEAD
            banner_asset_id: Id::new(761_773_777_976_819_732).expect("non zero"),
            cover_sticker_id: Some(Id::new(749_053_689_419_006_003).expect("non zero")),
=======
            banner_asset_id: Some(
                StickerBannerAssetId::new(761_773_777_976_819_732).expect("non zero"),
            ),
            cover_sticker_id: Some(StickerId::new(749_053_689_419_006_003).expect("non zero")),
>>>>>>> cd949b12
            description: "Say hello to Wumpus!".into(),
            id: Id::new(847_199_849_233_514_549).expect("non zero"),
            name: "Wumpus Beyond".into(),
            sku_id: Id::new(847_199_849_233_514_547).expect("non zero"),
            stickers: Vec::from([Sticker {
                available: true,
                description: Some("Wumpus waves hello".into()),
                format_type: StickerFormatType::Lottie,
                guild_id: None,
                id: Id::new(749_054_660_769_218_631).expect("non zero"),
                kind: StickerType::Standard,
                name: "Wave".into(),
                pack_id: Some(Id::new(847_199_849_233_514_549).expect("non zero")),
                sort_value: Some(12),
                tags: "wumpus, hello, sup, hi, oi, heyo, heya, yo, wave".into(),
                user: None,
            }]),
        };

        serde_test::assert_tokens(
            &value,
            &[
                Token::Struct {
                    name: "StickerPack",
                    len: 7,
                },
                Token::Str("banner_asset_id"),
<<<<<<< HEAD
                Token::NewtypeStruct { name: "Id" },
=======
                Token::Some,
                Token::NewtypeStruct {
                    name: "StickerBannerAssetId",
                },
>>>>>>> cd949b12
                Token::Str("761773777976819732"),
                Token::Str("cover_sticker_id"),
                Token::Some,
                Token::NewtypeStruct { name: "Id" },
                Token::Str("749053689419006003"),
                Token::Str("description"),
                Token::Str("Say hello to Wumpus!"),
                Token::Str("id"),
                Token::NewtypeStruct { name: "Id" },
                Token::Str("847199849233514549"),
                Token::Str("name"),
                Token::Str("Wumpus Beyond"),
                Token::Str("sku_id"),
                Token::NewtypeStruct { name: "Id" },
                Token::Str("847199849233514547"),
                Token::Str("stickers"),
                Token::Seq { len: Some(1) },
                Token::Struct {
                    name: "Sticker",
                    len: 9,
                },
                Token::Str("available"),
                Token::Bool(true),
                Token::Str("description"),
                Token::Some,
                Token::Str("Wumpus waves hello"),
                Token::Str("format_type"),
                Token::U8(3),
                Token::Str("id"),
                Token::NewtypeStruct { name: "Id" },
                Token::Str("749054660769218631"),
                Token::Str("type"),
                Token::U8(1),
                Token::Str("name"),
                Token::Str("Wave"),
                Token::Str("pack_id"),
                Token::Some,
                Token::NewtypeStruct { name: "Id" },
                Token::Str("847199849233514549"),
                Token::Str("sort_value"),
                Token::Some,
                Token::U64(12),
                Token::Str("tags"),
                Token::Str("wumpus, hello, sup, hi, oi, heyo, heya, yo, wave"),
                Token::StructEnd,
                Token::SeqEnd,
                Token::StructEnd,
            ],
        );
    }
}<|MERGE_RESOLUTION|>--- conflicted
+++ resolved
@@ -11,11 +11,7 @@
 #[derive(Clone, Debug, Deserialize, Eq, Hash, PartialEq, Serialize)]
 pub struct StickerPack {
     /// ID of the sticker pack's banner image.
-<<<<<<< HEAD
-    pub banner_asset_id: Id<StickerBannerAssetMarker>,
-=======
-    pub banner_asset_id: Option<StickerBannerAssetId>,
->>>>>>> cd949b12
+    pub banner_asset_id: Option<Id<StickerBannerAssetMarker>>,
     /// ID of the sticker that is shown as the pack's icon.
     pub cover_sticker_id: Option<Id<StickerMarker>>,
     /// Description of the sticker pack.
@@ -67,15 +63,8 @@
     #[test]
     fn test_full() {
         let value = StickerPack {
-<<<<<<< HEAD
-            banner_asset_id: Id::new(761_773_777_976_819_732).expect("non zero"),
+            banner_asset_id: Some(Id::new(761_773_777_976_819_732).expect("non zero")),
             cover_sticker_id: Some(Id::new(749_053_689_419_006_003).expect("non zero")),
-=======
-            banner_asset_id: Some(
-                StickerBannerAssetId::new(761_773_777_976_819_732).expect("non zero"),
-            ),
-            cover_sticker_id: Some(StickerId::new(749_053_689_419_006_003).expect("non zero")),
->>>>>>> cd949b12
             description: "Say hello to Wumpus!".into(),
             id: Id::new(847_199_849_233_514_549).expect("non zero"),
             name: "Wumpus Beyond".into(),
@@ -103,14 +92,8 @@
                     len: 7,
                 },
                 Token::Str("banner_asset_id"),
-<<<<<<< HEAD
+                Token::Some,
                 Token::NewtypeStruct { name: "Id" },
-=======
-                Token::Some,
-                Token::NewtypeStruct {
-                    name: "StickerBannerAssetId",
-                },
->>>>>>> cd949b12
                 Token::Str("761773777976819732"),
                 Token::Str("cover_sticker_id"),
                 Token::Some,
