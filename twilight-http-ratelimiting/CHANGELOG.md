--- conflicted
+++ resolved
@@ -1,12 +1,11 @@
 # Changelog
 
-<<<<<<< HEAD
 ## [unreleased]
 
 ### Features
 
 - [**breaking**] bring widgets up to date ([#1848](https://github.com/twilight-rs/twilight/issues/1848))
-=======
+
 ## [0.14.2] - 2023-01-20
 
 ### Features
@@ -16,7 +15,6 @@
 ### Refactor
 
 - remove prelude imports
->>>>>>> 363495f9
 
 ## [0.14.1] - 2023-01-07
 
